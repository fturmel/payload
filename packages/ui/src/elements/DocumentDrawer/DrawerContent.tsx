--- conflicted
+++ resolved
@@ -12,7 +12,7 @@
 import { useRelatedCollections } from '../../forms/fields/Relationship/AddNew/useRelatedCollections.js'
 import usePayloadAPI from '../../hooks/usePayloadAPI.js'
 import { X } from '../../icons/X/index.js'
-import { formatDocTitle, useAuth } from '../../index.js'
+import { formatDocTitle } from '../../index.js'
 import { useComponentMap } from '../../providers/ComponentMapProvider/index.js'
 import { useConfig } from '../../providers/Config/index.js'
 import { DocumentInfoProvider } from '../../providers/DocumentInfo/index.js'
@@ -55,8 +55,6 @@
   const formattedQueryParams = queryString.stringify(formQueryParams)
   const { getPreference } = usePreferences()
 
-  const { permissions } = useAuth()
-
   const { componentMap } = useComponentMap()
 
   const { Edit } = componentMap[`${collectionSlug ? 'collections' : 'globals'}`][collectionSlug]
@@ -120,19 +118,13 @@
 
       void getInitialState()
     }
-<<<<<<< HEAD
-  }, [apiRoute, data, isEditing, schemaPath, serverURL, collectionSlug, id, getPreference])
-=======
-  }, [apiRoute, data, isEditing, collectionSlug, serverURL, collectionSlug, id])
->>>>>>> 695a814e
+  }, [apiRoute, data, isEditing, collectionSlug, serverURL, id, getPreference])
 
   if (isError) return null
 
   if (!initialState || isLoadingDocument) {
     return <LoadingOverlay />
   }
-
-  const docPermissions = permissions?.collections[collectionSlug]
 
   const title = formatDocTitle({
     collectionConfig,
