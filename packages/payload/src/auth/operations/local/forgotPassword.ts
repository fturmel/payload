<<<<<<< HEAD
import type { GeneratedTypes, PayloadT } from '../../..'
import type { PayloadRequest } from '../../../types'
=======
import type { GeneratedTypes, RequestContext } from '../../..'
import type { PayloadRequest } from '../../../express/types'
import type { Payload } from '../../../payload'
>>>>>>> 7a460789
import type { Result } from '../forgotPassword'

import { getDataLoader } from '../../../collections/dataloader'
import { APIError } from '../../../errors'
import { i18nInit } from '../../../translations/init'
import { setRequestContext } from '../../../utilities/setRequestContext'
import forgotPassword from '../forgotPassword'

export type Options<T extends keyof GeneratedTypes['collections']> = {
  collection: T
  context?: RequestContext
  data: {
    email: string
  }
  disableEmail?: boolean
  expiration?: number
  req?: PayloadRequest
}

async function localForgotPassword<T extends keyof GeneratedTypes['collections']>(
  payload: PayloadT,
  options: Options<T>,
): Promise<Result> {
  const {
    collection: collectionSlug,
    context,
    data,
    disableEmail,
    expiration,
    req = {} as PayloadRequest,
  } = options
  setRequestContext(req, context)

  const collection = payload.collections[collectionSlug]

  if (!collection) {
    throw new APIError(
      `The collection with slug ${String(
        collectionSlug,
      )} can't be found. Forgot Password Operation.`,
    )
  }

  req.payloadAPI = req.payloadAPI || 'local'
  req.payload = payload
  req.i18n = i18nInit(payload.config.i18n)

  if (!req.t) req.t = req.i18n.t
  if (!req.payloadDataLoader) req.payloadDataLoader = getDataLoader(req)

  return forgotPassword({
    collection,
    data,
    disableEmail,
    expiration,
    req,
  })
}

export default localForgotPassword<|MERGE_RESOLUTION|>--- conflicted
+++ resolved
@@ -1,11 +1,5 @@
-<<<<<<< HEAD
-import type { GeneratedTypes, PayloadT } from '../../..'
+import type { GeneratedTypes, PayloadT, RequestContext } from '../../..'
 import type { PayloadRequest } from '../../../types'
-=======
-import type { GeneratedTypes, RequestContext } from '../../..'
-import type { PayloadRequest } from '../../../express/types'
-import type { Payload } from '../../../payload'
->>>>>>> 7a460789
 import type { Result } from '../forgotPassword'
 
 import { getDataLoader } from '../../../collections/dataloader'
