/* eslint-disable no-param-reassign */
import type { Init } from 'payload/database'
import type { SanitizedCollectionConfig } from 'payload/types'

import { pgEnum } from 'drizzle-orm/pg-core'
import { buildVersionCollectionFields, buildVersionGlobalFields } from 'payload/versions'

import type { PostgresAdapter } from './types'

import { buildTable } from './schema/build'
<<<<<<< HEAD
import { getTableName } from './utilities/getTableName'
=======
import { getConfigIDType } from './schema/getConfigIDType'
>>>>>>> 136993ec

export const init: Init = async function init(this: PostgresAdapter) {
  if (this.payload.config.localization) {
    this.enums.enum__locales = pgEnum(
      '_locales',
      this.payload.config.localization.locales.map(({ code }) => code) as [string, ...string[]],
    )
  }

  this.payload.config.collections.forEach((collection: SanitizedCollectionConfig) => {
    const tableName = getTableName(collection)

    buildTable({
      adapter: this,
      buildTexts: true,
      buildNumbers: true,
      buildRelationships: true,
      disableNotNull: !!collection?.versions?.drafts,
      disableUnique: false,
      fields: collection.fields,
      tableName,
      timestamps: collection.timestamps,
    })

    if (collection.versions) {
      const versionsTableName = `_${tableName}_v`
      const versionFields = buildVersionCollectionFields(collection)

      const versionsParentIDColType = getConfigIDType(collection.fields)

      buildTable({
        adapter: this,
        buildTexts: true,
        buildNumbers: true,
        buildRelationships: true,
        disableNotNull: !!collection.versions?.drafts,
        disableUnique: true,
        fields: versionFields,
        tableName: versionsTableName,
        timestamps: true,
      })
    }
  })

  this.payload.config.globals.forEach((global) => {
    const tableName = getTableName(global)

    buildTable({
      adapter: this,
      buildTexts: true,
      buildNumbers: true,
      buildRelationships: true,
      disableNotNull: !!global?.versions?.drafts,
      disableUnique: false,
      fields: global.fields,
      tableName,
      timestamps: false,
    })

    if (global.versions) {
      const versionsTableName = `_${tableName}_v`
      const versionFields = buildVersionGlobalFields(global)

      buildTable({
        adapter: this,
        buildTexts: true,
        buildNumbers: true,
        buildRelationships: true,
        disableNotNull: !!global.versions?.drafts,
        disableUnique: true,
        fields: versionFields,
        tableName: versionsTableName,
        timestamps: true,
      })
    }
  })
}<|MERGE_RESOLUTION|>--- conflicted
+++ resolved
@@ -8,11 +8,8 @@
 import type { PostgresAdapter } from './types'
 
 import { buildTable } from './schema/build'
-<<<<<<< HEAD
+import { getConfigIDType } from './schema/getConfigIDType'
 import { getTableName } from './utilities/getTableName'
-=======
-import { getConfigIDType } from './schema/getConfigIDType'
->>>>>>> 136993ec
 
 export const init: Init = async function init(this: PostgresAdapter) {
   if (this.payload.config.localization) {
