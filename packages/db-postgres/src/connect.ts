<<<<<<< HEAD
import fs from 'fs';
import { eq, sql } from 'drizzle-orm';
import { drizzle } from 'drizzle-orm/node-postgres';
import type { Connect } from 'payload/dist/database/types';
import { Client, Pool } from 'pg';
import { generateDrizzleJson, pushSchema } from 'drizzle-kit/utils';
import { configToJSONSchema } from 'payload/dist/utilities/configToJSONSchema';
import prompts from 'prompts';

import { jsonb, numeric, pgTable, varchar } from 'drizzle-orm/pg-core';
import type { PostgresAdapter } from './types';
import { DrizzleDB } from './types';
=======
import type { Connect } from 'payload/database'

import { generateDrizzleJson, pushSchema } from 'drizzle-kit/utils'
import { eq, sql } from 'drizzle-orm'
import { drizzle } from 'drizzle-orm/node-postgres'
import { jsonb, numeric, pgTable, varchar } from 'drizzle-orm/pg-core'
import fs from 'fs'
import { configToJSONSchema } from 'payload/utilities'
import { Client, Pool } from 'pg'
import prompts from 'prompts'

import type { DrizzleDB, PostgresAdapter } from './types'

import { GenericEnum, GenericRelation, GenericTable } from './types'
>>>>>>> 48398db2

// Migration table def in order to use query using drizzle
const migrationsSchema = pgTable('payload_migrations', {
  batch: numeric('batch'),
  name: varchar('name'),
  schema: jsonb('schema'),
})

export const connect: Connect = async function connect(this: PostgresAdapter, payload) {
  let db: DrizzleDB

  this.schema = {
    ...this.tables,
    ...this.relations,
    ...this.enums,
  }

  try {
    if ('pool' in this && this.pool !== false) {
      const pool = new Pool(this.pool)
      db = drizzle(pool, { schema: this.schema })
      await pool.connect()
    }

    if ('client' in this && this.client !== false) {
      const client = new Client(this.client)
      db = drizzle(client, { schema: this.schema })
      await client.connect()
    }

    if (process.env.PAYLOAD_DROP_DATABASE === 'true') {
      this.payload.logger.info('---- DROPPING TABLES ----')
      await db.execute(sql`drop schema public cascade;\ncreate schema public;`)
      this.payload.logger.info('---- DROPPED TABLES ----')
    }
  } catch (err) {
    payload.logger.error(`Error: cannot connect to Postgres. Details: ${err.message}`, err)
    process.exit(1)
  }

  this.payload.logger.info('Connected to Postgres successfully')
  this.db = db

  // Only push schema if not in production
  if (process.env.NODE_ENV === 'production') return

  // This will prompt if clarifications are needed for Drizzle to push new schema
  const { apply, hasDataLoss, statementsToExecute, warnings } = await pushSchema(
    this.schema,
    this.db,
  )

  this.payload.logger.debug({
    hasDataLoss,
    msg: 'Schema push results',
    statementsToExecute,
    warnings,
  })

  if (warnings.length) {
    this.payload.logger.warn({
      msg: `Warnings detected during schema push: ${warnings.join('\n')}`,
      warnings,
    })

    if (hasDataLoss) {
      this.payload.logger.warn({
        msg: 'DATA LOSS WARNING: Possible data loss detected if schema is pushed.',
      })
    }

    const { confirm: acceptWarnings } = await prompts(
      {
        initial: false,
        message: 'Accept warnings and push schema to database?',
        name: 'confirm',
        type: 'confirm',
      },
      {
        onCancel: () => {
          process.exit(0)
        },
      },
    )

    // Exit if user does not accept warnings.
    // Q: Is this the right type of exit for this interaction?
    if (!acceptWarnings) {
      process.exit(0)
    }
  }

  this.migrationDir = '.migrations'

  // Create drizzle snapshot if it doesn't exist
  if (!fs.existsSync(`${this.migrationDir}/drizzle-snapshot.json`)) {
    // Ensure migration dir exists
    if (!fs.existsSync(this.migrationDir)) {
      fs.mkdirSync(this.migrationDir)
    }

    const drizzleJSON = generateDrizzleJson(this.schema)

    fs.writeFileSync(
      `${this.migrationDir}/drizzle-snapshot.json`,
      JSON.stringify(drizzleJSON, null, 2),
    )
  }

  const jsonSchema = configToJSONSchema(this.payload.config)

  await apply()

  const devPush = await this.db
    .select()
    .from(migrationsSchema)
    .where(eq(migrationsSchema.batch, '-1'))

  if (!devPush.length) {
    await this.db.insert(migrationsSchema).values({
      batch: '-1',
      name: 'dev',
      schema: JSON.stringify(jsonSchema),
    })
  } else {
    await this.db
      .update(migrationsSchema)
      .set({
        schema: JSON.stringify(jsonSchema),
      })
      .where(eq(migrationsSchema.batch, '-1'))
  }
}<|MERGE_RESOLUTION|>--- conflicted
+++ resolved
@@ -1,4 +1,3 @@
-<<<<<<< HEAD
 import fs from 'fs';
 import { eq, sql } from 'drizzle-orm';
 import { drizzle } from 'drizzle-orm/node-postgres';
@@ -11,22 +10,6 @@
 import { jsonb, numeric, pgTable, varchar } from 'drizzle-orm/pg-core';
 import type { PostgresAdapter } from './types';
 import { DrizzleDB } from './types';
-=======
-import type { Connect } from 'payload/database'
-
-import { generateDrizzleJson, pushSchema } from 'drizzle-kit/utils'
-import { eq, sql } from 'drizzle-orm'
-import { drizzle } from 'drizzle-orm/node-postgres'
-import { jsonb, numeric, pgTable, varchar } from 'drizzle-orm/pg-core'
-import fs from 'fs'
-import { configToJSONSchema } from 'payload/utilities'
-import { Client, Pool } from 'pg'
-import prompts from 'prompts'
-
-import type { DrizzleDB, PostgresAdapter } from './types'
-
-import { GenericEnum, GenericRelation, GenericTable } from './types'
->>>>>>> 48398db2
 
 // Migration table def in order to use query using drizzle
 const migrationsSchema = pgTable('payload_migrations', {
