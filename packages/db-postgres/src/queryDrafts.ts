import type { PayloadRequestWithData, SanitizedCollectionConfig } from 'payload/types'

import { type QueryDrafts, combineQueries } from 'payload/database'
import { buildVersionCollectionFields } from 'payload/versions'
import toSnakeCase from 'to-snake-case'

import type { PostgresAdapter } from './types.js'

import { findMany } from './find/findMany.js'
<<<<<<< HEAD
import { getTableName } from './schema/getTableName.js'

export const queryDrafts: QueryDrafts = async function queryDrafts({
  collection,
  limit,
  locale,
  page = 1,
  pagination,
  req = {} as PayloadRequestWithData,
  sort,
  where,
}) {
=======

export const queryDrafts: QueryDrafts = async function queryDrafts(
  this: PostgresAdapter,
  { collection, limit, locale, page = 1, pagination, req = {} as PayloadRequest, sort, where },
) {
>>>>>>> ca2359b9
  const collectionConfig: SanitizedCollectionConfig = this.payload.collections[collection].config
  const tableName = this.tableNameMap.get(
    `_${toSnakeCase(collectionConfig.slug)}${this.versionsSuffix}`,
  )
  const fields = buildVersionCollectionFields(collectionConfig)

  const combinedWhere = combineQueries({ latest: { equals: true } }, where)

  const result = await findMany({
    adapter: this,
    fields,
    limit,
    locale,
    page,
    pagination,
    req,
    sort,
    tableName,
    where: combinedWhere,
  })

  return {
    ...result,
    docs: result.docs.map((doc) => {
      // eslint-disable-next-line no-param-reassign
      doc = {
        id: doc.parent,
        ...doc.version,
        createdAt: doc.createdAt,
        updatedAt: doc.updatedAt,
      }

      return doc
    }),
  }
}<|MERGE_RESOLUTION|>--- conflicted
+++ resolved
@@ -7,26 +7,20 @@
 import type { PostgresAdapter } from './types.js'
 
 import { findMany } from './find/findMany.js'
-<<<<<<< HEAD
-import { getTableName } from './schema/getTableName.js'
-
-export const queryDrafts: QueryDrafts = async function queryDrafts({
-  collection,
-  limit,
-  locale,
-  page = 1,
-  pagination,
-  req = {} as PayloadRequestWithData,
-  sort,
-  where,
-}) {
-=======
 
 export const queryDrafts: QueryDrafts = async function queryDrafts(
   this: PostgresAdapter,
-  { collection, limit, locale, page = 1, pagination, req = {} as PayloadRequest, sort, where },
+  {
+    collection,
+    limit,
+    locale,
+    page = 1,
+    pagination,
+    req = {} as PayloadRequestWithData,
+    sort,
+    where,
+  },
 ) {
->>>>>>> ca2359b9
   const collectionConfig: SanitizedCollectionConfig = this.payload.collections[collection].config
   const tableName = this.tableNameMap.get(
     `_${toSnakeCase(collectionConfig.slug)}${this.versionsSuffix}`,
