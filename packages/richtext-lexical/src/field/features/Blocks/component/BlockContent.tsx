import type { Block, Data, Field, Fields } from 'payload/types'

import { useLexicalComposerContext } from '@lexical/react/LexicalComposerContext'
import isDeepEqual from 'deep-equal'
import { $getNodeByKey } from 'lexical'
import { Button, ErrorPill, Pill } from 'payload/components'
import { Collapsible } from 'payload/components/elements'
import { SectionTitle } from 'payload/components/fields/Blocks'
import { RenderFields, createNestedFieldPath, useFormSubmitted } from 'payload/components/forms'
import { useDocumentInfo } from 'payload/components/utilities'
import { getTranslation } from 'payload/utilities'
import React, { useCallback, useEffect } from 'react'
import { useTranslation } from 'react-i18next'

import type { FieldProps } from '../../../../types'
import type { BlockFields, BlockNode } from '../nodes/BlocksNode'

import { FormSavePlugin } from './FormSavePlugin'

type Props = {
  baseClass: string
  block: Block
  blockFieldWrapperName: string
  field: FieldProps
  formData: BlockFields
  formSchema: Field[]
  nodeKey: string
}

/**
 * The actual content of the Block. This should be INSIDE a Form component,
 * scoped to the block. All format operations in here are thus scoped to the block's form, and
 * not the whole document.
 */
export const BlockContent: React.FC<Props> = (props) => {
  const {
    baseClass,
    block: { labels },
    blockFieldWrapperName,
    field,
    formData,
    formSchema,
    nodeKey,
  } = props
  const { i18n } = useTranslation()
  const [editor] = useLexicalComposerContext()
  // Used for saving collapsed to preferences (and gettin' it from there again)
  // Remember, these preferences are scoped to the whole document, not just this form. This
  // is important to consider for the data path used in setDocFieldPreferences
  const { getDocPreferences, setDocFieldPreferences } = useDocumentInfo()

  const [collapsed, setCollapsed] = React.useState<boolean>(() => {
    let initialState = false

    getDocPreferences().then((currentDocPreferences) => {
      const currentFieldPreferences = currentDocPreferences?.fields[field.name]

      const collapsedMap: { [key: string]: boolean } = currentFieldPreferences?.collapsed

      if (collapsedMap && collapsedMap[formData.id] !== undefined) {
        setCollapsed(collapsedMap[formData.id])
        initialState = collapsedMap[formData.id]
      }
    })
    return initialState
  })
  const hasSubmitted = useFormSubmitted()

  const [errorCount, setErrorCount] = React.useState(0)

  const fieldHasErrors = hasSubmitted && errorCount > 0

  const classNames = [
    `${baseClass}__row`,
    fieldHasErrors ? `${baseClass}__row--has-errors` : `${baseClass}__row--no-errors`,
  ]
    .filter(Boolean)
    .join(' ')

  const path = '' as const

  const onFormChange = useCallback(
    ({
      fullFieldsWithValues,
      newFormData,
    }: {
      fullFieldsWithValues: Fields
      newFormData: Data
    }) => {
      // Recursively remove all undefined values from even being present in formData, as they will
      // cause isDeepEqual to return false if, for example, formData has a key that fields.data
      // does not have, even if it's undefined.
      // Currently, this happens if a block has another sub-blocks field. Inside of formData, that sub-blocks field has an undefined blockName property.
      // Inside of fields.data however, that sub-blocks blockName property does not exist at all.
      function removeUndefinedRecursively(obj: object) {
        Object.keys(obj).forEach((key) => {
          if (obj[key] && typeof obj[key] === 'object') {
            removeUndefinedRecursively(obj[key])
          } else if (obj[key] === undefined) {
            delete obj[key]
          }
        })
      }
      removeUndefinedRecursively(newFormData)
      removeUndefinedRecursively(formData)

      // Only update if the data has actually changed. Otherwise, we may be triggering an unnecessary value change,
      // which would trigger the "Leave without saving" dialog unnecessarily
<<<<<<< HEAD
      if (!isDeepEqual(formData, newFormData)) {
        editor.update(() => {
          const node: BlockNode = $getNodeByKey(nodeKey)

          if (node) {
            node.setFields(newFormData as BlockFields)
          }
        })
=======
      if (!isDeepEqual(fields.data, formData)) {
        // Running this in the next tick in the meantime fixes this issue: https://github.com/payloadcms/payload/issues/4108
        // I don't know why. When this is called immediately, it might focus out of a nested lexical editor field if an update is made there.
        // My hypothesis is that the nested editor might not have fully finished its update cycle yet. By updating in the next tick, we
        // ensure that the nested editor has finished its update cycle before we update the block node.
        setTimeout(() => {
          editor.update(() => {
            const node: BlockNode = $getNodeByKey(nodeKey)
            if (node) {
              node.setFields({
                data: formData as any,
              })
            }
          })
        }, 0)
>>>>>>> 859c2f4a
      }

      // update error count
      if (hasSubmitted) {
        let rowErrorCount = 0
        for (const formField of Object.values(fullFieldsWithValues)) {
          if (formField?.valid === false) {
            rowErrorCount++
          }
        }
        setErrorCount(rowErrorCount)
      }
    },
    [editor, nodeKey, hasSubmitted, blockFieldWrapperName, formData],
  )

  const onCollapsedChange = useCallback(() => {
    getDocPreferences().then((currentDocPreferences) => {
      const currentFieldPreferences = currentDocPreferences?.fields[field.name]

      const collapsedMap: { [key: string]: boolean } = currentFieldPreferences?.collapsed

      const newCollapsed: { [key: string]: boolean } =
        collapsedMap && collapsedMap?.size ? collapsedMap : {}

      newCollapsed[formData.id] = !collapsed

      setDocFieldPreferences(field.name, {
        collapsed: newCollapsed,
      })
    })
  }, [collapsed, getDocPreferences, field.name, setDocFieldPreferences, formData.id])

  const removeBlock = useCallback(() => {
    editor.update(() => {
      $getNodeByKey(nodeKey).remove()
    })
  }, [editor, nodeKey])

  const fieldSchemaWithPath = formSchema.map((field) => ({
    ...field,
    path: createNestedFieldPath(null, field),
  }))

  return (
    <React.Fragment>
      <Collapsible
        className={classNames}
        collapsed={collapsed}
        collapsibleStyle={fieldHasErrors ? 'error' : 'default'}
        header={
          <div className={`${baseClass}__block-header`}>
            <div>
              <Pill
                className={`${baseClass}__block-pill ${baseClass}__block-pill-${formData?.blockType}`}
                pillStyle="white"
              >
                {getTranslation(labels.singular, i18n)}
              </Pill>
              <SectionTitle path={`${path}blockName`} readOnly={field?.admin?.readOnly} />
              {fieldHasErrors && <ErrorPill count={errorCount} withMessage />}
            </div>
            {editor.isEditable() && (
              <Button
                buttonStyle="icon-label"
                className={`${baseClass}__removeButton`}
                disabled={field?.admin?.readOnly}
                icon="x"
                onClick={(e) => {
                  e.preventDefault()
                  removeBlock()
                }}
                round
                tooltip="Remove Block"
              />
            )}
          </div>
        }
        key={0}
        onToggle={(collapsed) => {
          setCollapsed(collapsed)
          onCollapsedChange()
        }}
      >
        <RenderFields
          className={`${baseClass}__fields`}
          fieldSchema={fieldSchemaWithPath}
          fieldTypes={field.fieldTypes}
          forceRender
          margins="small"
          permissions={field.permissions?.blocks?.[formData?.blockType]?.fields}
          readOnly={field.admin.readOnly}
        />
      </Collapsible>

      <FormSavePlugin onChange={onFormChange} />
    </React.Fragment>
  )
}<|MERGE_RESOLUTION|>--- conflicted
+++ resolved
@@ -20,7 +20,6 @@
 type Props = {
   baseClass: string
   block: Block
-  blockFieldWrapperName: string
   field: FieldProps
   formData: BlockFields
   formSchema: Field[]
@@ -36,7 +35,6 @@
   const {
     baseClass,
     block: { labels },
-    blockFieldWrapperName,
     field,
     formData,
     formSchema,
@@ -106,17 +104,7 @@
 
       // Only update if the data has actually changed. Otherwise, we may be triggering an unnecessary value change,
       // which would trigger the "Leave without saving" dialog unnecessarily
-<<<<<<< HEAD
       if (!isDeepEqual(formData, newFormData)) {
-        editor.update(() => {
-          const node: BlockNode = $getNodeByKey(nodeKey)
-
-          if (node) {
-            node.setFields(newFormData as BlockFields)
-          }
-        })
-=======
-      if (!isDeepEqual(fields.data, formData)) {
         // Running this in the next tick in the meantime fixes this issue: https://github.com/payloadcms/payload/issues/4108
         // I don't know why. When this is called immediately, it might focus out of a nested lexical editor field if an update is made there.
         // My hypothesis is that the nested editor might not have fully finished its update cycle yet. By updating in the next tick, we
@@ -125,13 +113,10 @@
           editor.update(() => {
             const node: BlockNode = $getNodeByKey(nodeKey)
             if (node) {
-              node.setFields({
-                data: formData as any,
-              })
+              node.setFields(newFormData as BlockFields)
             }
           })
         }, 0)
->>>>>>> 859c2f4a
       }
 
       // update error count
@@ -145,7 +130,7 @@
         setErrorCount(rowErrorCount)
       }
     },
-    [editor, nodeKey, hasSubmitted, blockFieldWrapperName, formData],
+    [editor, nodeKey, hasSubmitted, formData],
   )
 
   const onCollapsedChange = useCallback(() => {
