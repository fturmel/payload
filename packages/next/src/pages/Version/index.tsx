--- conflicted
+++ resolved
@@ -6,9 +6,8 @@
 import { CollectionPermission, GlobalPermission } from 'payload/auth'
 import { notFound } from 'next/navigation'
 
-<<<<<<< HEAD
 export const VersionView: React.FC<EditViewProps> = async (props) => {
-  const { config, permissions, payload, user, params } = props
+  const { config, permissions, payload, user, params, i18n } = props
 
   const versionID = params.segments[2]
 
@@ -18,30 +17,6 @@
 
   const collectionSlug = collectionConfig?.slug
   const globalSlug = globalConfig?.slug
-=======
-export const VersionView = async ({
-  collectionSlug,
-  globalSlug,
-  id,
-  versionID,
-  config: configPromise,
-  searchParams,
-}: {
-  collectionSlug?: string
-  globalSlug?: string
-  id?: string
-  versionID: string
-  config: Promise<SanitizedConfig>
-  searchParams: { [key: string]: string | string[] | undefined }
-}) => {
-  const { config, payload, permissions, user, collectionConfig, globalConfig, i18n } =
-    await initPage({
-      configPromise,
-      redirectUnauthenticatedUser: true,
-      collectionSlug,
-      globalSlug,
-    })
->>>>>>> 56c766c7
 
   const { localization } = config
 
