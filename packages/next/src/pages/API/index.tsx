--- conflicted
+++ resolved
@@ -15,30 +15,8 @@
 
 const baseClass = 'query-inspector'
 
-<<<<<<< HEAD
 export const APIView: React.FC<EditViewProps> = async (props) => {
-  const { config, searchParams, locale, data } = props
-=======
-export const APIView = async ({
-  collectionSlug,
-  globalSlug,
-  id,
-  config: configPromise,
-  searchParams,
-}: {
-  collectionSlug?: string
-  globalSlug?: string
-  id?: string
-  config: Promise<SanitizedConfig>
-  searchParams: { [key: string]: string | string[] | undefined }
-}) => {
-  const { config, payload, user, locale, collectionConfig, globalConfig, i18n } = await initPage({
-    configPromise,
-    redirectUnauthenticatedUser: true,
-    collectionSlug,
-    globalSlug,
-  })
->>>>>>> 56c766c7
+  const { config, searchParams, locale, data, i18n } = props
 
   const collectionConfig = 'collectionConfig' in props && props?.collectionConfig
   const globalConfig = 'globalConfig' in props && props?.globalConfig
