import type { Page } from '@playwright/test';
import { expect, test } from '@playwright/test';
import payload from '../../src';
import { AdminUrlUtil } from '../helpers/adminUrlUtil';
import { initPayloadE2E } from '../helpers/configHelpers';
import { saveDocAndAssert } from '../helpers';
import type { Post } from './config';
import { globalSlug, slug } from './shared';
import { mapAsync } from '../../src/utilities/mapAsync';
import wait from '../../src/utilities/wait';

const { afterEach, beforeAll, beforeEach, describe } = test;

const title = 'title';
const description = 'description';

let url: AdminUrlUtil;

describe('admin', () => {
  let page: Page;

  beforeAll(async ({ browser }) => {
    const { serverURL } = await initPayloadE2E(__dirname);
    await clearDocs(); // Clear any seeded data from onInit
    url = new AdminUrlUtil(serverURL, slug);

    const context = await browser.newContext();
    page = await context.newPage();
  });

  afterEach(async () => {
    await clearDocs();
    // clear preferences
    await payload.preferences.Model.deleteMany();
  });

  describe('Nav', () => {
    test('should nav to collection - sidebar', async () => {
      await page.goto(url.admin);
      const collectionLink = page.locator(`#nav-${slug}`);
      await collectionLink.click();

      expect(page.url()).toContain(url.list);
    });

    test('should nav to a global - sidebar', async () => {
      await page.goto(url.admin);
      await page.locator(`#nav-global-${globalSlug}`).click();

      expect(page.url()).toContain(url.global(globalSlug));
    });

    test('should navigate to collection - card', async () => {
      await page.goto(url.admin);
      await page.locator(`#card-${slug}`).click();
      expect(page.url()).toContain(url.list);
    });

    test('should collapse and expand collection groups', async () => {
      await page.goto(url.admin);
      const navGroup = page.locator('#nav-group-One .nav-group__toggle');
      const link = page.locator('#nav-group-one-collection-ones');

      await expect(navGroup).toContainText('One');
      await expect(link).toBeVisible();

      await navGroup.click();
      await expect(link).toBeHidden();

      await navGroup.click();
      await expect(link).toBeVisible();
    });

    test('should collapse and expand globals groups', async () => {
      await page.goto(url.admin);
      const navGroup = page.locator('#nav-group-Group .nav-group__toggle');
      const link = page.locator('#nav-global-group-globals-one');

      await expect(navGroup).toContainText('Group');
      await expect(link).toBeVisible();

      await navGroup.click();
      await expect(link).toBeHidden();

      await navGroup.click();
      await expect(link).toBeVisible();
    });

    test('should save nav group collapse preferences', async () => {
      await page.goto(url.admin);

      const navGroup = page.locator('#nav-group-One .nav-group__toggle');
      await navGroup.click();

      await page.goto(url.admin);

      const link = page.locator('#nav-group-one-collection-ones');
      await expect(link).toBeHidden();
    });

    test('breadcrumbs - from list to dashboard', async () => {
      await page.goto(url.list);
      await page.locator('.step-nav a[href="/admin"]').click();
      expect(page.url()).toContain(url.admin);
    });

    test('breadcrumbs - from document to collection', async () => {
      const { id } = await createPost();

      await page.goto(url.edit(id));
      await page.locator(`.step-nav >> text=${slug}`).click();
      expect(page.url()).toContain(url.list);
    });

    test('should not show hidden collections and globals', async () => {
      await page.goto(url.admin);

      // nav menu
      await expect(page.locator('#nav-hidden-collection')).toBeHidden();
      await expect(page.locator('#nav-hidden-global')).toBeHidden();

      // dashboard
      await expect(page.locator('#card-hidden-collection')).toBeHidden();
      await expect(page.locator('#card-hidden-global')).toBeHidden();

      // routing
      await page.goto(url.collection('hidden-collection'));
      await expect(page.locator('.not-found')).toContainText('Nothing found');
      await page.goto(url.global('hidden-global'));
      await expect(page.locator('.not-found')).toContainText('Nothing found');
    });
  });

  describe('CRUD', () => {
    test('should create', async () => {
      await page.goto(url.create);
      await page.locator('#field-title').fill(title);
      await page.locator('#field-description').fill(description);

      await saveDocAndAssert(page);

      await expect(page.locator('#field-title')).toHaveValue(title);
      await expect(page.locator('#field-description')).toHaveValue(description);
    });

    test('should read existing', async () => {
      const { id } = await createPost();

      await page.goto(url.edit(id));

      await expect(page.locator('#field-title')).toHaveValue(title);
      await expect(page.locator('#field-description')).toHaveValue(description);
    });

    test('should update existing', async () => {
      const { id } = await createPost();

      await page.goto(url.edit(id));

      const newTitle = 'new title';
      const newDesc = 'new description';
      await page.locator('#field-title').fill(newTitle);
      await page.locator('#field-description').fill(newDesc);

      await saveDocAndAssert(page);

      await expect(page.locator('#field-title')).toHaveValue(newTitle);
      await expect(page.locator('#field-description')).toHaveValue(newDesc);
    });

    test('should delete existing', async () => {
      const { id, ...post } = await createPost();

      await page.goto(url.edit(id));
      await page.locator('#action-delete').click();
      await page.locator('#confirm-delete').click();

      await expect(page.locator(`text=Post en "${post.title}" successfully deleted.`)).toBeVisible();
      expect(page.url()).toContain(url.list);
    });

    test('should bulk delete', async () => {
      createPost();
      createPost();
      createPost();

      await page.goto(url.list);

      await page.locator('.select-all__input').click();

      await page.locator('.delete-documents__toggle').click();

      await page.locator('#confirm-delete').click();

      await expect(page.locator('.Toastify__toast--success')).toHaveText('Deleted 3 Posts en successfully.');
      await expect(page.locator('.collection-list__no-results')).toBeVisible();
    });

    test('should bulk update', async () => {
      createPost();
      createPost();
      createPost();

      const bulkTitle = 'Bulk update title';
      await page.goto(url.list);

      await page.locator('.select-all__input').click();
      await page.locator('.edit-many__toggle').click();
      await page.locator('.field-select .rs__control').click();
      const options = page.locator('.rs__option');
      const titleOption = options.locator('text=Title en');

      await expect(titleOption).toHaveText('Title en');

      await titleOption.click();
      const titleInput = page.locator('#field-title');

      await expect(titleInput).toBeVisible();

      await titleInput.fill(bulkTitle);

      await page.locator('.form-submit button[type="submit"]').click();
      await expect(page.locator('.Toastify__toast--success')).toContainText('Updated 3 Posts en successfully.');
      await expect(page.locator('.row-1 .cell-title')).toContainText(bulkTitle);
      await expect(page.locator('.row-2 .cell-title')).toContainText(bulkTitle);
      await expect(page.locator('.row-3 .cell-title')).toContainText(bulkTitle);
    });

    test('should save globals', async () => {
      await page.goto(url.global(globalSlug));

      await page.locator('#field-title').fill(title);
      await saveDocAndAssert(page);

      await expect(page.locator('#field-title')).toHaveValue(title);
    });
  });

  describe('i18n', () => {
    test('should allow changing language', async () => {
      await page.goto(url.account);

      const field = page.locator('.account__language .react-select');

      await field.click();
      const options = page.locator('.rs__option');
      await options.locator('text=Español').click();

      await expect(page.locator('.step-nav')).toContainText('Tablero');

      await field.click();
      await options.locator('text=English').click();
      await field.click();
      await expect(page.locator('.form-submit .btn')).toContainText('Save');
    });

    test('should allow custom translation', async () => {
      await page.goto(url.account);
      await expect(page.locator('.step-nav')).toContainText('Home');
    });
  });

  describe('list view', () => {
    const tableRowLocator = 'table >> tbody >> tr';

    beforeEach(async () => {
      await page.goto(url.list);
    });

    describe('filtering', () => {
      test('search by id', async () => {
        const { id } = await createPost();
        await page.locator('.search-filter__input').fill(id);
        const tableItems = page.locator(tableRowLocator);
        await expect(tableItems).toHaveCount(1);
      });

      test('search by title or description', async () => {
        await createPost({
          title: 'find me',
          description: 'this is fun',
        });

        await page.locator('.search-filter__input').fill('find me');
        await expect(page.locator(tableRowLocator)).toHaveCount(1);

        await page.locator('.search-filter__input').fill('this is fun');
        await expect(page.locator(tableRowLocator)).toHaveCount(1);
      });

      test('toggle columns', async () => {
        const columnCountLocator = 'table >> thead >> tr >> th';
        await createPost();

        await page.locator('.list-controls__toggle-columns').click();
<<<<<<< HEAD
        await page.waitForSelector('.column-selector'); // Waiting for column toggle UI
=======

        // wait until the column toggle UI is visible and fully expanded
        await expect(page.locator('.list-controls__columns.rah-static--height-auto')).toBeVisible();

>>>>>>> e8f05165

        const numberOfColumns = await page.locator(columnCountLocator).count();
        await expect(page.locator('table >> thead >> tr >> th:nth-child(2)')).toHaveText('ID');

        const idButton = page.locator('.column-selector >> text=ID');

        // Remove ID column
        await idButton.click();
<<<<<<< HEAD
        await wait(200);
        await expect(await page.locator(columnCountLocator)).toHaveCount(numberOfColumns - 1);
        await expect(await page.locator('table >> thead >> tr >> th:nth-child(2)')).toHaveText('Number');

        // Add back ID column
        await idButton.click();
        await wait(200);
        await expect(await page.locator(columnCountLocator)).toHaveCount(numberOfColumns);
        await expect(await page.locator('table >> thead >> tr >> th:nth-child(2)')).toHaveText('ID');
=======
        // wait until .cell-id is not present on the page:
        await page.locator('.cell-id').waitFor({ state: 'detached' });

        await expect(page.locator(columnCountLocator)).toHaveCount(numberOfColumns - 1);
        await expect(page.locator('table >> thead >> tr >> th:nth-child(2)')).toHaveText('Number');

        // Add back ID column
        await idButton.click();
        await expect(page.locator('.cell-id')).toBeVisible();

        await expect(page.locator(columnCountLocator)).toHaveCount(numberOfColumns);
        await expect(page.locator('table >> thead >> tr >> th:nth-child(2)')).toHaveText('ID');
>>>>>>> e8f05165
      });

      test('2nd cell is a link', async () => {
        const { id } = await createPost();
        const linkCell = page.locator(`${tableRowLocator} td`).nth(1).locator('a');
        await expect(linkCell).toHaveAttribute('href', `/admin/collections/posts/${id}`);

        // open the column controls
        await page.locator('.list-controls__toggle-columns').click();
        // wait until the column toggle UI is visible and fully expanded
        await expect(page.locator('.list-controls__columns.rah-static--height-auto')).toBeVisible();

        // toggle off the ID column
        page.locator('.column-selector >> text=ID').click();
        // wait until .cell-id is not present on the page:
        await page.locator('.cell-id').waitFor({ state: 'detached' });

        // recheck that the 2nd cell is still a link
        await expect(linkCell).toHaveAttribute('href', `/admin/collections/posts/${id}`);
      });

      test('filter rows', async () => {
        const { id } = await createPost({ title: 'post1' });
        await createPost({ title: 'post2' });

        // open the column controls
        await page.locator('.list-controls__toggle-columns').click();
        // wait until the column toggle UI is visible and fully expanded
        await expect(page.locator('.list-controls__columns.rah-static--height-auto')).toBeVisible();


        // ensure the ID column is active
        const idButton = page.locator('.column-selector >> text=ID');
        const buttonClasses = await idButton.getAttribute('class');
        if (buttonClasses && !buttonClasses.includes('column-selector__column--active')) {
          await idButton.click();
          await expect(page.locator(tableRowLocator).first().locator('.cell-id')).toBeVisible();
        }

        await expect(page.locator(tableRowLocator)).toHaveCount(2);

        await page.locator('.list-controls__toggle-where').click();
        // wait until the filter UI is visible and fully expanded
        await expect(page.locator('.list-controls__where.rah-static--height-auto')).toBeVisible();

        await page.locator('.where-builder__add-first-filter').click();

        const operatorField = page.locator('.condition__operator');
        const valueField = page.locator('.condition__value >> input');

        await operatorField.click();

        const dropdownOptions = operatorField.locator('.rs__option');
        await dropdownOptions.locator('text=equals').click();

        await valueField.fill(id);

        await expect(page.locator(tableRowLocator)).toHaveCount(1);
        const firstId = await page.locator(tableRowLocator).first().locator('.cell-id').innerText();
        expect(firstId).toEqual(id);

        // Remove filter
        await page.locator('.condition__actions-remove').click();
        await expect(page.locator(tableRowLocator)).toHaveCount(2);
      });
    });

    describe('table columns', () => {
      const reorderColumns = async () => {
        // open the column controls
        await page.locator('.list-controls__toggle-columns').click();
        // wait until the column toggle UI is visible and fully expanded
        await expect(page.locator('.list-controls__columns.rah-static--height-auto')).toBeVisible();

        const numberBoundingBox = await page.locator('.column-selector >> text=Number').boundingBox();
        const idBoundingBox = await page.locator('.column-selector >> text=ID').boundingBox();

        if (!numberBoundingBox || !idBoundingBox) return;

        // drag the "number" column to the left of the "ID" column
        await page.mouse.move(numberBoundingBox.x + 2, numberBoundingBox.y + 2, { steps: 10 });
        await page.mouse.down();
        await wait(300);

        await page.mouse.move(idBoundingBox.x - 2, idBoundingBox.y - 2, { steps: 10 });
        await page.mouse.up();

        // ensure the "number" column is now first
        await expect(page.locator('.list-controls .column-selector .column-selector__column').first()).toHaveText('Number');
        await expect(page.locator('table thead tr th').nth(1)).toHaveText('Number');

        // TODO: This wait makes sure the preferences are actually saved. Just waiting for the UI to update is not enough. We should replace this wait
        await wait(1000);
      };

      test('should drag to reorder columns and save to preferences', async () => {
        await createPost();

        await reorderColumns();

        // reload to ensure the preferred order was stored in the database
        await page.reload();
        await expect(page.locator('.list-controls .column-selector .column-selector__column').first()).toHaveText('Number');
        await expect(page.locator('table thead tr th').nth(1)).toHaveText('Number');
      });

      test('should render drawer columns in order', async () => {
        // Re-order columns like done in the previous test
        await createPost();
        await reorderColumns();

        await page.reload();


        await createPost();
        await page.goto(url.create);

        // Open the drawer
        await page.locator('.rich-text .list-drawer__toggler').click();
        const listDrawer = page.locator('[id^=list-drawer_1_]');
        await expect(listDrawer).toBeVisible();

        const collectionSelector = page.locator('[id^=list-drawer_1_] .list-drawer__select-collection.react-select');

        // select the "Post en" collection
        await collectionSelector.click();
        await page.locator('[id^=list-drawer_1_] .list-drawer__select-collection.react-select .rs__option >> text="Post en"').click();

        // open the column controls
        const columnSelector = page.locator('[id^=list-drawer_1_] .list-controls__toggle-columns');
        await columnSelector.click();
        // wait until the column toggle UI is visible and fully expanded
        await expect(page.locator('.list-controls__columns.rah-static--height-auto')).toBeVisible();

        // ensure that the columns are in the correct order
        await expect(page.locator('[id^=list-drawer_1_] .list-controls .column-selector .column-selector__column').first()).toHaveText('Number');
      });

      test('should retain preferences when changing drawer collections', async () => {
        await page.goto(url.create);

        // Open the drawer
        await page.locator('.rich-text .list-drawer__toggler').click();
        const listDrawer = page.locator('[id^=list-drawer_1_]');
        await expect(listDrawer).toBeVisible();

        const collectionSelector = page.locator('[id^=list-drawer_1_] .list-drawer__select-collection.react-select');
        const columnSelector = page.locator('[id^=list-drawer_1_] .list-controls__toggle-columns');

        // open the column controls
        await columnSelector.click();
        // wait until the column toggle UI is visible and fully expanded
        await expect(page.locator('.list-controls__columns.rah-static--height-auto')).toBeVisible();

        // deselect the "id" column
        await page.locator('[id^=list-drawer_1_] .list-controls .column-selector .column-selector__column >> text=ID').click();

        // select the "Post en" collection
        await collectionSelector.click();
        await page.locator('[id^=list-drawer_1_] .list-drawer__select-collection.react-select .rs__option >> text="Post en"').click();

        // deselect the "number" column
        await page.locator('[id^=list-drawer_1_] .list-controls .column-selector .column-selector__column >> text=Number').click();

        // select the "User" collection again
        await collectionSelector.click();
        await page.locator('[id^=list-drawer_1_] .list-drawer__select-collection.react-select .rs__option >> text="User"').click();

        // ensure that the "id" column is still deselected
        await expect(page.locator('[id^=list-drawer_1_] .list-controls .column-selector .column-selector__column').first()).not.toHaveClass('column-selector__column--active');

        // select the "Post en" collection again
        await collectionSelector.click();
        await page.locator('[id^=list-drawer_1_] .list-drawer__select-collection.react-select .rs__option >> text="Post en"').click();

        // ensure that the "number" column is still deselected
        await expect(page.locator('[id^=list-drawer_1_] .list-controls .column-selector .column-selector__column').first()).not.toHaveClass('column-selector__column--active');
      });

      test('should render custom table cell component', async () => {
        await createPost();
        await page.goto(url.list);
        await expect(page.locator('table >> thead >> tr >> th >> text=Demo UI Field')).toBeVisible();
      });
    });

    describe('multi-select', () => {
      beforeEach(async () => {
        await mapAsync([...Array(3)], async () => {
          await createPost();
        });
      });

      test('should select multiple rows', async () => {
        const selectAll = page.locator('.select-all');
        await page.locator('.row-1 .select-row button').click();

        const indeterminateSelectAll = selectAll.locator('.icon--line');
        expect(indeterminateSelectAll).toBeDefined();

        await selectAll.locator('button').click();
        const emptySelectAll = selectAll.locator('.icon');
        await expect(emptySelectAll).toHaveCount(0);

        await selectAll.locator('button').click();
        const checkSelectAll = selectAll.locator('.icon .icon--check');
        expect(checkSelectAll).toBeDefined();
      });

      test('should delete many', async () => {
        // delete should not appear without selection
        await expect(page.locator('#confirm-delete')).toHaveCount(0);
        // select one row
        await page.locator('.row-1 .select-row button').click();

        // delete button should be present
        await expect(page.locator('#confirm-delete')).toHaveCount(1);

        await page.locator('.row-2 .select-row button').click();

        await page.locator('.delete-documents__toggle').click();
        await page.locator('#confirm-delete').click();
        await expect(page.locator('.select-row')).toHaveCount(1);
      });
    });

    describe('pagination', () => {
      beforeAll(async () => {
        await mapAsync([...Array(11)], async () => {
          await createPost();
        });
      });

      test('should paginate', async () => {
        const pageInfo = page.locator('.collection-list__page-info');
        const perPage = page.locator('.per-page');
        const paginator = page.locator('.paginator');
        const tableItems = page.locator(tableRowLocator);

        await expect(tableItems).toHaveCount(10);
        await expect(pageInfo).toHaveText('1-10 of 11');
        await expect(perPage).toContainText('Per Page: 10');

        // Forward one page and back using numbers
        await paginator.locator('button').nth(1).click();
        expect(page.url()).toContain('page=2');
        await expect(tableItems).toHaveCount(1);
        await paginator.locator('button').nth(0).click();
        expect(page.url()).toContain('page=1');
        await expect(tableItems).toHaveCount(10);
      });
    });

    describe('custom css', () => {
      test('should see custom css in admin UI', async () => {
        await page.goto(url.admin);
        const navControls = page.locator('.nav__controls');
        await expect(navControls).toHaveCSS('font-family', 'monospace');
      });
    });

    // TODO: Troubleshoot flaky suite
    describe.skip('sorting', () => {
      beforeAll(async () => {
        await createPost();
        await createPost();
      });

      test('should sort', async () => {
        const upChevron = page.locator('#heading-id .sort-column__asc');
        const downChevron = page.locator('#heading-id .sort-column__desc');

        const firstId = await page.locator('.row-1 .cell-id').innerText();
        const secondId = await page.locator('.row-2 .cell-id').innerText();

        await upChevron.click({ delay: 200 });

        // Order should have swapped
        expect(await page.locator('.row-1 .cell-id').innerText()).toEqual(secondId);
        expect(await page.locator('.row-2 .cell-id').innerText()).toEqual(firstId);

        await downChevron.click({ delay: 200 });

        // Swap back
        expect(await page.locator('.row-1 .cell-id').innerText()).toEqual(firstId);
        expect(await page.locator('.row-2 .cell-id').innerText()).toEqual(secondId);
      });
    });

    describe('i18n', () => {
      test('should display translated collections and globals config options', async () => {
        await page.goto(url.list);

        // collection label
        await expect(page.locator('#nav-posts')).toContainText('Posts en');

        // global label
        await expect(page.locator('#nav-global-global')).toContainText('Global en');

        // view description
        await expect(page.locator('.view-description')).toContainText('Description en');
      });

      test('should display translated field titles', async () => {
        await createPost();

        // column controls
        await page.locator('.list-controls__toggle-columns').click();
        await expect(page.locator('.column-selector__column >> text=Title en')).toHaveText('Title en');

        // filters
        await page.locator('.list-controls__toggle-where').click();
        await page.locator('.where-builder__add-first-filter').click();
        await page.locator('.condition__field .rs__control').click();
        const options = page.locator('.rs__option');
        await expect(options.locator('text=Title en')).toHaveText('Title en');

        // list columns
        await expect(page.locator('#heading-title .sort-column__label')).toHaveText('Title en');
        await expect(page.locator('.search-filter input')).toHaveAttribute('placeholder', /(Title en)/);
      });

      test('should use fallback language on field titles', async () => {
        // change language German
        await page.goto(url.account);
        await page.locator('.account__language .react-select').click();
        const languageSelect = page.locator('.rs__option');
        // text field does not have a 'de' label
        await languageSelect.locator('text=Deutsch').click();

        await page.goto(url.list);
        await page.locator('.list-controls__toggle-columns').click();
        // expecting the label to fall back to english as default fallbackLng
        await expect(page.locator('.column-selector__column >> text=Title en')).toHaveText('Title en');
      });
    });
  });
});

async function createPost(overrides?: Partial<Post>): Promise<Post> {
  return payload.create({
    collection: slug,
    data: {
      title,
      description,
      ...overrides,
    },
  });
}

async function clearDocs(): Promise<void> {
  const allDocs = await payload.find({ collection: slug, limit: 100 });
  const ids = allDocs.docs.map((doc) => doc.id);
  await mapAsync(ids, async (id) => {
    await payload.delete({ collection: slug, id });
  });
}<|MERGE_RESOLUTION|>--- conflicted
+++ resolved
@@ -293,14 +293,10 @@
         await createPost();
 
         await page.locator('.list-controls__toggle-columns').click();
-<<<<<<< HEAD
-        await page.waitForSelector('.column-selector'); // Waiting for column toggle UI
-=======
 
         // wait until the column toggle UI is visible and fully expanded
         await expect(page.locator('.list-controls__columns.rah-static--height-auto')).toBeVisible();
 
->>>>>>> e8f05165
 
         const numberOfColumns = await page.locator(columnCountLocator).count();
         await expect(page.locator('table >> thead >> tr >> th:nth-child(2)')).toHaveText('ID');
@@ -309,17 +305,6 @@
 
         // Remove ID column
         await idButton.click();
-<<<<<<< HEAD
-        await wait(200);
-        await expect(await page.locator(columnCountLocator)).toHaveCount(numberOfColumns - 1);
-        await expect(await page.locator('table >> thead >> tr >> th:nth-child(2)')).toHaveText('Number');
-
-        // Add back ID column
-        await idButton.click();
-        await wait(200);
-        await expect(await page.locator(columnCountLocator)).toHaveCount(numberOfColumns);
-        await expect(await page.locator('table >> thead >> tr >> th:nth-child(2)')).toHaveText('ID');
-=======
         // wait until .cell-id is not present on the page:
         await page.locator('.cell-id').waitFor({ state: 'detached' });
 
@@ -332,7 +317,6 @@
 
         await expect(page.locator(columnCountLocator)).toHaveCount(numberOfColumns);
         await expect(page.locator('table >> thead >> tr >> th:nth-child(2)')).toHaveText('ID');
->>>>>>> e8f05165
       });
 
       test('2nd cell is a link', async () => {
