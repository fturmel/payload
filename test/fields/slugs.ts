export const usersSlug = 'users'
export const arrayFieldsSlug = 'array-fields'
export const blockFieldsSlug = 'block-fields'
export const checkboxFieldsSlug = 'checkbox-fields'
export const codeFieldsSlug = 'code-fields'
export const collapsibleFieldsSlug = 'collapsible-fields'
export const conditionalLogicSlug = 'conditional-logic'
export const dateFieldsSlug = 'date-fields'
export const groupFieldsSlug = 'group-fields'
export const indexedFieldsSlug = 'indexed-fields'
export const jsonFieldsSlug = 'json-fields'
export const lexicalFieldsSlug = 'lexical-fields'
<<<<<<< HEAD
export const lexicalLocalizedFieldsSlug = 'lexical-localized-fields'
=======
>>>>>>> 6ca9ff84
export const lexicalMigrateFieldsSlug = 'lexical-migrate-fields'
export const numberFieldsSlug = 'number-fields'
export const pointFieldsSlug = 'point-fields'
export const radioFieldsSlug = 'radio-fields'
export const relationshipFieldsSlug = 'relationship-fields'
export const richTextFieldsSlug = 'rich-text-fields'
export const rowFieldsSlug = 'row-fields'
export const selectFieldsSlug = 'select-fields'
export const tabsFieldsSlug = 'tabs-fields'
export const textFieldsSlug = 'text-fields'
export const uploadsSlug = 'uploads'
export const uploads2Slug = 'uploads2'
export const uploads3Slug = 'uploads3'
<<<<<<< HEAD
=======
export const uiSlug = 'ui-fields'
>>>>>>> 6ca9ff84
export const collectionSlugs = [
  usersSlug,
  arrayFieldsSlug,
  blockFieldsSlug,
  checkboxFieldsSlug,
  codeFieldsSlug,
  collapsibleFieldsSlug,
  conditionalLogicSlug,
  dateFieldsSlug,
  groupFieldsSlug,
  indexedFieldsSlug,
  jsonFieldsSlug,
  lexicalFieldsSlug,
  lexicalMigrateFieldsSlug,
  numberFieldsSlug,
  pointFieldsSlug,
  radioFieldsSlug,
  relationshipFieldsSlug,
  richTextFieldsSlug,
  rowFieldsSlug,
  selectFieldsSlug,
  tabsFieldsSlug,
  textFieldsSlug,
  uploadsSlug,
  uploads2Slug,
  uploads3Slug,
  uiSlug,
]<|MERGE_RESOLUTION|>--- conflicted
+++ resolved
@@ -10,10 +10,7 @@
 export const indexedFieldsSlug = 'indexed-fields'
 export const jsonFieldsSlug = 'json-fields'
 export const lexicalFieldsSlug = 'lexical-fields'
-<<<<<<< HEAD
 export const lexicalLocalizedFieldsSlug = 'lexical-localized-fields'
-=======
->>>>>>> 6ca9ff84
 export const lexicalMigrateFieldsSlug = 'lexical-migrate-fields'
 export const numberFieldsSlug = 'number-fields'
 export const pointFieldsSlug = 'point-fields'
@@ -27,10 +24,8 @@
 export const uploadsSlug = 'uploads'
 export const uploads2Slug = 'uploads2'
 export const uploads3Slug = 'uploads3'
-<<<<<<< HEAD
-=======
 export const uiSlug = 'ui-fields'
->>>>>>> 6ca9ff84
+
 export const collectionSlugs = [
   usersSlug,
   arrayFieldsSlug,
