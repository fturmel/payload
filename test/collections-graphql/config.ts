--- conflicted
+++ resolved
@@ -53,12 +53,11 @@
           name: 'number',
           type: 'number',
         },
-<<<<<<< HEAD
         {
           name: 'min',
           type: 'number',
           min: 10,
-=======
+        },
         // multi-select
         {
           name: 'multiSelect',
@@ -78,7 +77,6 @@
               value: 'option3',
             },
           ],
->>>>>>> 0a2b8e64
         },
         // Relationship
         {
