/* eslint-disable no-continue */
/* eslint-disable no-await-in-loop */
/* eslint-disable no-restricted-syntax */
import deepmerge from 'deepmerge';
<<<<<<< HEAD
import { FilterQuery } from 'mongoose';
import { combineMerge } from '../utilities/combineMerge';
import { operatorMap } from './operatorMap';
import { sanitizeQueryValue } from './sanitizeQueryValue';
import { PayloadRequest, Where } from '../types';
import { Field, FieldAffectingData, fieldAffectsData, TabAsField, UIField } from '../fields/config/types';
import { CollectionPermission, FieldPermissions, GlobalPermission } from '../auth';
import flattenFields from '../utilities/flattenTopLevelFields';
import { getEntityPolicies } from '../utilities/getEntityPolicies';
import { SanitizedConfig } from '../config/types';
import QueryError from '../errors/QueryError';
=======
import mongoose, { FilterQuery } from 'mongoose';
import { operatorMap } from './operatorMap';
import { combineMerge } from '../utilities/combineMerge';
import { CollectionModel } from '../collections/config/types';
import { getSchemaTypeOptions } from './getSchemaTypeOptions';
import { sanitizeQueryValue } from './sanitizeFormattedValue';
>>>>>>> 0a2b8e64

const validOperators = ['like', 'contains', 'in', 'all', 'not_in', 'greater_than_equal', 'greater_than', 'less_than_equal', 'less_than', 'not_equals', 'equals', 'exists', 'near', 'every_in', 'every_not_in', 'every_equals', 'every_not_equals'];
const negativeEveryOperators = ['every_not_in', 'every_not_equals'];

const subQueryOptions = {
  limit: 50,
  lean: true,
};

type PathToQuery = {
  complete: boolean
  collectionSlug?: string
  path: string
  field: Field | TabAsField
  fields?: (FieldAffectingData | UIField | TabAsField)[]
  fieldPolicies?: {
    [field: string]: FieldPermissions
  }
}

type SearchParam = {
  path?: string,
  value: unknown,
}

type ParamParserArgs = {
  req: PayloadRequest
  collectionSlug?: string
  globalSlug?: string
  versionsFields?: Field[]
  model: any
  where: Where
  access?: Where | boolean
  overrideAccess?: boolean
}

export class ParamParser {
  collectionSlug?: string;

  globalSlug?: string;

  overrideAccess: boolean;

  req: PayloadRequest;

  access?: Where | boolean;

  where: Where;

  model: any;

  fields: Field[];

  localizationConfig: SanitizedConfig['localization'];

  policies: {
    collections?: {
      [collectionSlug: string]: CollectionPermission;
    };
    globals?: {
      [globalSlug: string]: GlobalPermission;
    };
  };

  errors: { path: string }[];

  constructor({
    req,
    collectionSlug,
    globalSlug,
    versionsFields,
    model,
    where,
    access,
    overrideAccess,
  }: ParamParserArgs) {
    this.req = req;
    this.collectionSlug = collectionSlug;
    this.globalSlug = globalSlug;
    this.parse = this.parse.bind(this);
    this.model = model;
    this.where = where;
    this.access = access;
    this.overrideAccess = overrideAccess;
    this.localizationConfig = req.payload.config.localization;
    this.policies = {
      collections: {},
      globals: {},
    };
    this.errors = [];

    // Get entity fields
    if (globalSlug) {
      const globalConfig = req.payload.globals.config.find(({ slug }) => slug === globalSlug);
      this.fields = versionsFields || globalConfig.fields;
    }

    if (collectionSlug) {
      const collectionConfig = req.payload.collections[collectionSlug].config;
      this.fields = versionsFields || collectionConfig.fields;
    }
  }

  // Entry point to the ParamParser class

<<<<<<< HEAD
  async parse(): Promise<Record<string, unknown>> {
    const query = await this.parsePathOrRelation(this.where, this.overrideAccess);

    const result = {
      $and: [],
    };

    if (query) result.$and.push(query);

    if (typeof this.access === 'object') {
      const accessQuery = await this.parsePathOrRelation(this.access, true);
      if (accessQuery) result.$and.push(accessQuery);
    }

    return result;
=======
  async parse(): Promise<ParseType> {
    if (typeof this.rawParams === 'object') {
      for (const key of Object.keys(this.rawParams)) {
        if (key === 'where') {
          this.query.searchParams = await this.parsePathOrRelation(this.rawParams.where);
        } else if (key === 'sort') {
          this.query.sort = this.rawParams[key];
        }
      }

      return this.query;
    }

    return {};
>>>>>>> 0a2b8e64
  }

  async parsePathOrRelation(object: Where, overrideAccess: boolean): Promise<Record<string, unknown>> {
    let result = {} as FilterQuery<any>;

    if (typeof object === 'object') {
      // We need to determine if the whereKey is an AND, OR, or a schema path
      for (const relationOrPath of Object.keys(object)) {
        const condition = object[relationOrPath];
        if (relationOrPath.toLowerCase() === 'and' && Array.isArray(condition)) {
          const builtAndConditions = await this.buildAndOrConditions(condition, overrideAccess);
          if (builtAndConditions.length > 0) result.$and = builtAndConditions;
        } else if (relationOrPath.toLowerCase() === 'or' && Array.isArray(condition)) {
          const builtOrConditions = await this.buildAndOrConditions(condition, overrideAccess);
          if (builtOrConditions.length > 0) result.$or = builtOrConditions;
        } else {
          // It's a path - and there can be multiple comparisons on a single path.
          // For example - title like 'test' and title not equal to 'tester'
          // So we need to loop on keys again here to handle each operator independently
          const pathOperators = object[relationOrPath];
          if (typeof pathOperators === 'object') {
            for (const operator of Object.keys(pathOperators)) {
              if (validOperators.includes(operator)) {
                const searchParam = await this.buildSearchParam({
                  fields: this.fields,
                  incomingPath: relationOrPath,
                  val: pathOperators[operator],
                  operator,
                  overrideAccess,
                });

                if (searchParam?.value && searchParam?.path) {
                  result = {
                    ...result,
                    [searchParam.path]: searchParam.value,
                  };
                } else if (typeof searchParam?.value === 'object') {
                  result = deepmerge(result, searchParam.value, { arrayMerge: combineMerge });
                }
              }
            }
          }
        }
      }
    }

    return result;
  }

  async buildAndOrConditions(conditions: Where[], overrideAccess: boolean): Promise<Record<string, unknown>[]> {
    const completedConditions = [];
    // Loop over all AND / OR operations and add them to the AND / OR query param
    // Operations should come through as an array
    for (const condition of conditions) {
      // If the operation is properly formatted as an object
      if (typeof condition === 'object') {
        const result = await this.parsePathOrRelation(condition, overrideAccess);
        if (Object.keys(result).length > 0) {
          completedConditions.push(result);
        }
      }
    }
    return completedConditions;
  }

  // Convert the Payload key / value / operator into a MongoDB query
  async buildSearchParam({
    fields,
    incomingPath,
    val,
    operator,
    overrideAccess,
  }: {
    fields: Field[],
    incomingPath: string,
    val: unknown,
    operator: string
    overrideAccess: boolean
  }): Promise<SearchParam> {
    // Replace GraphQL nested field double underscore formatting
    let sanitizedPath = incomingPath.replace(/__/gi, '.');
    if (sanitizedPath === 'id') sanitizedPath = '_id';

    let paths: PathToQuery[] = [];

    let hasCustomID = false;

    if (sanitizedPath === '_id') {
      const customIDfield = this.req.payload.collections[this.collectionSlug]?.config.fields.find((field) => fieldAffectsData(field) && field.name === 'id');

      let idFieldType: 'text' | 'number' = 'text';

      if (customIDfield) {
        if (customIDfield?.type === 'text' || customIDfield?.type === 'number') {
          idFieldType = customIDfield.type;
        }

        hasCustomID = true;
      }

      paths.push({
        path: '_id',
        field: {
          name: 'id',
          type: idFieldType,
        },
        complete: true,
        collectionSlug: this.collectionSlug,
      });
    } else {
      paths = await this.getLocalizedPaths({
        collectionSlug: this.collectionSlug,
        globalSlug: this.globalSlug,
        fields,
        incomingPath: sanitizedPath,
        overrideAccess,
      });
    }

    const [{ path, field }] = paths;

    if (path) {
      const formattedValue = sanitizeQueryValue({
        field,
        path,
        operator,
        val,
        hasCustomID,
      });

      // If there are multiple collections to search through,
      // Recursively build up a list of query constraints
      if (paths.length > 1) {
        // Remove top collection and reverse array
        // to work backwards from top
        const pathsToQuery = paths.slice(1).reverse();

        const initialRelationshipQuery = {
          value: {},
        } as SearchParam;

        const relationshipQuery = await pathsToQuery.reduce(async (priorQuery, { path: subPath, collectionSlug }, i) => {
          const priorQueryResult = await priorQuery;

          const SubModel = this.req.payload.collections[collectionSlug].Model;

          // On the "deepest" collection,
          // Search on the value passed through the query
          if (i === 0) {
            const subQuery = await SubModel.buildQuery({
              where: {
                [subPath]: {
                  [operator]: val,
                },
              },
              req: this.req,
              overrideAccess,
            });

            const result = await SubModel.find(subQuery, subQueryOptions);

            const $in = result.map((doc) => doc._id.toString());

            if (pathsToQuery.length === 1) return { path, value: { $in } };

            const nextSubPath = pathsToQuery[i + 1].path;

            return {
              value: { [nextSubPath]: { $in } },
            };
          }

          const subQuery = priorQueryResult.value;
          const result = await SubModel.find(subQuery, subQueryOptions);

          const $in = result.map((doc) => doc._id.toString());

          // If it is the last recursion
          // then pass through the search param
          if (i + 1 === pathsToQuery.length) {
            return { path, value: { $in } };
          }

          return {
            value: {
              _id: { $in },
            },
          };
        }, Promise.resolve(initialRelationshipQuery));

        return relationshipQuery;
      }

      if (operator && validOperators.includes(operator)) {
        const operatorKey = operatorMap[operator];

<<<<<<< HEAD
=======
        let overrideQuery = false;
        let query;

        // If there is a ref, this is a relationship or upload field
        // IDs can be either string, number, or ObjectID
        // So we need to build an `or` query for all these types
        if (schemaOptions && (schemaOptions.ref || schemaOptions.refPath)) {
          overrideQuery = true;

          const logicalOperator = (negativeEveryOperators.includes(operator)) ? '$and' : '$or';

          query = {
            [logicalOperator]: [
              {
                [path]: ParamParser.buildOperatorStructure(operatorKey, formattedValue),
              },
            ],
          };

          if (typeof formattedValue === 'number' || (typeof formattedValue === 'string' && mongoose.Types.ObjectId.isValid(formattedValue))) {
            query[logicalOperator].push({
              [path]: ParamParser.buildOperatorStructure(operatorKey, formattedValue.toString()),
            });
          }

          if (typeof formattedValue === 'string') {
            if (!Number.isNaN(formattedValue)) {
              query[logicalOperator].push({
                [path]: ParamParser.buildOperatorStructure(operatorKey, parseFloat(formattedValue)),
              });
            }
          }
        }

        // If forced query
        if (overrideQuery) {
          return {
            value: query,
          };
        }

>>>>>>> 0a2b8e64
        // Some operators like 'near' need to define a full query
        // so if there is no operator key, just return the value
        if (!operatorKey) {
          return {
            path,
            value: formattedValue,
          };
        }

        return {
          path,
          value: ParamParser.buildOperatorStructure(operatorKey, formattedValue),
        };
      }
    }
    return undefined;
  }

<<<<<<< HEAD
  // Build up an array of auto-localized paths to search on
  // Multiple paths may be possible if searching on properties of relationship fields

  async getLocalizedPaths({
    collectionSlug,
    globalSlug,
    fields,
    incomingPath,
    overrideAccess,
  }: {
    collectionSlug?: string
    globalSlug?: string
    fields: Field[]
    incomingPath: string
    overrideAccess: boolean
  }): Promise<PathToQuery[]> {
    const pathSegments = incomingPath.split('.');

    let paths: PathToQuery[] = [
      {
        path: '',
        complete: false,
        field: undefined,
        fields: flattenFields(fields, false),
        fieldPolicies: undefined,
        collectionSlug,
      },
    ];

    if (!overrideAccess) {
      if (collectionSlug) {
        const collection = { ...this.req.payload.collections[collectionSlug].config };
        collection.fields = fields;

        if (!this.policies.collections[collectionSlug]) {
          const [policy, promises] = getEntityPolicies({
            req: this.req,
            entity: collection,
            operations: ['read'],
            type: 'collection',
          });

          await Promise.all(promises);
          this.policies.collections[collectionSlug] = policy;
        }

        paths[0].fieldPolicies = this.policies.collections[collectionSlug].fields;

        if (['salt', 'hash'].includes(incomingPath) && collection.auth && !collection.auth?.disableLocalStrategy) {
          this.errors.push({ path: incomingPath });
          return [];
        }
      }

      if (globalSlug) {
        if (!this.policies.globals[globalSlug]) {
          const global = { ...this.req.payload.globals.config.find(({ slug }) => slug === globalSlug) };
          global.fields = fields;

          const [policy, promises] = getEntityPolicies({
            req: this.req,
            entity: global,
            operations: ['read'],
            type: 'global',
          });

          await Promise.all(promises);
          this.policies.globals[globalSlug] = policy;
        }

        paths[0].fieldPolicies = this.policies.globals[globalSlug].fields;
      }
    }

    // Use a 'some' so that we can bail out
    // if a relationship query is found
    // or if Rich Text / JSON

    let done = false;

    for (let i = 0; i < pathSegments.length; i += 1) {
      if (done) continue;

      const segment = pathSegments[i];

      const lastIncompletePath = paths.find(({ complete }) => !complete);

      if (lastIncompletePath) {
        const { path } = lastIncompletePath;
        let currentPath = path ? `${path}.${segment}` : segment;

        const matchedField = lastIncompletePath.fields.find((field) => fieldAffectsData(field) && field.name === segment);
        lastIncompletePath.field = matchedField;

        if (currentPath === 'globalType' && this.globalSlug) {
          lastIncompletePath.path = currentPath;
          lastIncompletePath.complete = true;
          lastIncompletePath.field = {
            name: 'globalType',
            type: 'text',
          };

          done = true;
          continue;
        }

        if (matchedField) {
          if (!overrideAccess) {
            const fieldAccess = lastIncompletePath.fieldPolicies[matchedField.name].read.permission;

            if (!fieldAccess || ('hidden' in matchedField && matchedField.hidden)) {
              this.errors.push({ path: currentPath });
              done = true;
              continue;
            }
          }

          const nextSegment = pathSegments[i + 1];
          const nextSegmentIsLocale = this.localizationConfig && this.localizationConfig.locales.includes(nextSegment);

          if (nextSegmentIsLocale) {
            // Skip the next iteration, because it's a locale
            i += 1;
            currentPath = `${currentPath}.${nextSegment}`;
          } else if (this.localizationConfig && 'localized' in matchedField && matchedField.localized) {
            currentPath = `${currentPath}.${this.req.locale}`;
          }

          switch (matchedField.type) {
            case 'blocks':
            case 'richText':
            case 'json': {
              const upcomingSegments = pathSegments.slice(i + 1).join('.');
              lastIncompletePath.complete = true;
              lastIncompletePath.path = upcomingSegments ? `${currentPath}.${upcomingSegments}` : currentPath;
              done = true;
              continue;
            }

            case 'relationship':
            case 'upload': {
              // If this is a polymorphic relation,
              // We only support querying directly (no nested querying)
              if (typeof matchedField.relationTo !== 'string') {
                const lastSegmentIsValid = ['value', 'relationTo'].includes(pathSegments[pathSegments.length - 1]);

                if (lastSegmentIsValid) {
                  lastIncompletePath.complete = true;
                  lastIncompletePath.path = pathSegments.join('.');
                } else {
                  this.errors.push({ path: currentPath });
                  done = true;
                  continue;
                }
              } else {
                lastIncompletePath.complete = true;
                lastIncompletePath.collectionSlug = matchedField.relationTo;
                lastIncompletePath.path = currentPath;

                const nestedPathToQuery = pathSegments.slice(nextSegmentIsLocale ? i + 2 : i + 1).join('.');

                if (nestedPathToQuery) {
                  const relatedCollection = this.req.payload.collections[matchedField.relationTo as string].config;

                  const remainingPaths = await this.getLocalizedPaths({
                    collectionSlug: relatedCollection.slug,
                    fields: relatedCollection.fields,
                    incomingPath: nestedPathToQuery,
                    overrideAccess,
                  });

                  paths = [
                    ...paths,
                    ...remainingPaths,
                  ];
                }

                done = true;
                continue;
              }

              break;
            }

            default: {
              if ('fields' in lastIncompletePath.field) {
                lastIncompletePath.fields = flattenFields(lastIncompletePath.field.fields, false);
              }

              if (!overrideAccess && 'fields' in lastIncompletePath.fieldPolicies[lastIncompletePath.field.name]) {
                lastIncompletePath.fieldPolicies = lastIncompletePath.fieldPolicies[lastIncompletePath.field.name].fields;
              }

              if (i + 1 === pathSegments.length) lastIncompletePath.complete = true;
              lastIncompletePath.path = currentPath;
              continue;
            }
          }
        } else {
          this.errors.push({ path: currentPath });
          done = true;
          continue;
        }
      }
    }

    return paths;
  }
}

type GetBuildQueryPluginArgs = {
  collectionSlug?: string
  versionsFields?: Field[]
}

export type BuildQueryArgs = {
  req: PayloadRequest
  where: Where
  overrideAccess: boolean
  access?: Where | boolean
  globalSlug?: string
}

=======
  // converts a string or array of operator keys into a nested object
  private static buildOperatorStructure(operatorKey: string | string[], formattedValue: unknown) {
    // if operator key is array, nest each operator key under the previous one
    if (Array.isArray(operatorKey)) {
      if (operatorKey.length === 1) return ParamParser.buildOperatorStructure(operatorKey[0], formattedValue);
      const [firstOperatorKey, ...restOperatorKeys] = operatorKey;
      return {
        [firstOperatorKey]: this.buildOperatorStructure(restOperatorKeys, formattedValue),
      };
    }

    return { [operatorKey]: formattedValue };
  }
}

>>>>>>> 0a2b8e64
// This plugin asynchronously builds a list of Mongoose query constraints
// which can then be used in subsequent Mongoose queries.
const getBuildQueryPlugin = ({
  collectionSlug,
  versionsFields,
}: GetBuildQueryPluginArgs = {}) => {
  return function buildQueryPlugin(schema) {
    const modifiedSchema = schema;
    async function buildQuery({ req, where, overrideAccess = false, access, globalSlug }: BuildQueryArgs): Promise<Record<string, unknown>> {
      const paramParser = new ParamParser({
        req,
        collectionSlug,
        globalSlug,
        versionsFields,
        model: this,
        where,
        access,
        overrideAccess,
      });
      const result = await paramParser.parse();

      if (paramParser.errors.length > 0) {
        throw new QueryError(paramParser.errors);
      }

      return result;
    }
    modifiedSchema.statics.buildQuery = buildQuery;
  };
};

export default getBuildQueryPlugin;<|MERGE_RESOLUTION|>--- conflicted
+++ resolved
@@ -2,7 +2,7 @@
 /* eslint-disable no-await-in-loop */
 /* eslint-disable no-restricted-syntax */
 import deepmerge from 'deepmerge';
-<<<<<<< HEAD
+
 import { FilterQuery } from 'mongoose';
 import { combineMerge } from '../utilities/combineMerge';
 import { operatorMap } from './operatorMap';
@@ -14,14 +14,6 @@
 import { getEntityPolicies } from '../utilities/getEntityPolicies';
 import { SanitizedConfig } from '../config/types';
 import QueryError from '../errors/QueryError';
-=======
-import mongoose, { FilterQuery } from 'mongoose';
-import { operatorMap } from './operatorMap';
-import { combineMerge } from '../utilities/combineMerge';
-import { CollectionModel } from '../collections/config/types';
-import { getSchemaTypeOptions } from './getSchemaTypeOptions';
-import { sanitizeQueryValue } from './sanitizeFormattedValue';
->>>>>>> 0a2b8e64
 
 const validOperators = ['like', 'contains', 'in', 'all', 'not_in', 'greater_than_equal', 'greater_than', 'less_than_equal', 'less_than', 'not_equals', 'equals', 'exists', 'near', 'every_in', 'every_not_in', 'every_equals', 'every_not_equals'];
 const negativeEveryOperators = ['every_not_in', 'every_not_equals'];
@@ -126,8 +118,6 @@
   }
 
   // Entry point to the ParamParser class
-
-<<<<<<< HEAD
   async parse(): Promise<Record<string, unknown>> {
     const query = await this.parsePathOrRelation(this.where, this.overrideAccess);
 
@@ -143,22 +133,6 @@
     }
 
     return result;
-=======
-  async parse(): Promise<ParseType> {
-    if (typeof this.rawParams === 'object') {
-      for (const key of Object.keys(this.rawParams)) {
-        if (key === 'where') {
-          this.query.searchParams = await this.parsePathOrRelation(this.rawParams.where);
-        } else if (key === 'sort') {
-          this.query.sort = this.rawParams[key];
-        }
-      }
-
-      return this.query;
-    }
-
-    return {};
->>>>>>> 0a2b8e64
   }
 
   async parsePathOrRelation(object: Where, overrideAccess: boolean): Promise<Record<string, unknown>> {
@@ -355,50 +329,6 @@
       if (operator && validOperators.includes(operator)) {
         const operatorKey = operatorMap[operator];
 
-<<<<<<< HEAD
-=======
-        let overrideQuery = false;
-        let query;
-
-        // If there is a ref, this is a relationship or upload field
-        // IDs can be either string, number, or ObjectID
-        // So we need to build an `or` query for all these types
-        if (schemaOptions && (schemaOptions.ref || schemaOptions.refPath)) {
-          overrideQuery = true;
-
-          const logicalOperator = (negativeEveryOperators.includes(operator)) ? '$and' : '$or';
-
-          query = {
-            [logicalOperator]: [
-              {
-                [path]: ParamParser.buildOperatorStructure(operatorKey, formattedValue),
-              },
-            ],
-          };
-
-          if (typeof formattedValue === 'number' || (typeof formattedValue === 'string' && mongoose.Types.ObjectId.isValid(formattedValue))) {
-            query[logicalOperator].push({
-              [path]: ParamParser.buildOperatorStructure(operatorKey, formattedValue.toString()),
-            });
-          }
-
-          if (typeof formattedValue === 'string') {
-            if (!Number.isNaN(formattedValue)) {
-              query[logicalOperator].push({
-                [path]: ParamParser.buildOperatorStructure(operatorKey, parseFloat(formattedValue)),
-              });
-            }
-          }
-        }
-
-        // If forced query
-        if (overrideQuery) {
-          return {
-            value: query,
-          };
-        }
-
->>>>>>> 0a2b8e64
         // Some operators like 'near' need to define a full query
         // so if there is no operator key, just return the value
         if (!operatorKey) {
@@ -417,7 +347,6 @@
     return undefined;
   }
 
-<<<<<<< HEAD
   // Build up an array of auto-localized paths to search on
   // Multiple paths may be possible if searching on properties of relationship fields
 
@@ -626,22 +555,7 @@
 
     return paths;
   }
-}
-
-type GetBuildQueryPluginArgs = {
-  collectionSlug?: string
-  versionsFields?: Field[]
-}
-
-export type BuildQueryArgs = {
-  req: PayloadRequest
-  where: Where
-  overrideAccess: boolean
-  access?: Where | boolean
-  globalSlug?: string
-}
-
-=======
+
   // converts a string or array of operator keys into a nested object
   private static buildOperatorStructure(operatorKey: string | string[], formattedValue: unknown) {
     // if operator key is array, nest each operator key under the previous one
@@ -657,7 +571,20 @@
   }
 }
 
->>>>>>> 0a2b8e64
+
+type GetBuildQueryPluginArgs = {
+  collectionSlug?: string
+  versionsFields?: Field[]
+}
+
+export type BuildQueryArgs = {
+  req: PayloadRequest
+  where: Where
+  overrideAccess: boolean
+  access?: Where | boolean
+  globalSlug?: string
+}
+
 // This plugin asynchronously builds a list of Mongoose query constraints
 // which can then be used in subsequent Mongoose queries.
 const getBuildQueryPlugin = ({
