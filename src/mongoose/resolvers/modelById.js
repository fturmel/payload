--- conflicted
+++ resolved
@@ -10,11 +10,7 @@
       let result = doc;
 
       if (query.locale) {
-<<<<<<< HEAD
-        doc.setLocale(query.locale, query.fallback);
-=======
         doc.setLocale && doc.setLocale(query.locale, query.fallback);
->>>>>>> 9be21fac
         result = doc.toJSON({ virtuals: true });
       }
 
