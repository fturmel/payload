--- conflicted
+++ resolved
@@ -74,11 +74,6 @@
     type: withOperators(
       field,
       parentName,
-<<<<<<< HEAD
-      [...operators.equality, ...operators.contains, ...operators.element_contains, ...operators.element_equality],
-    );
-
-=======
     ),
   }),
   point: (field: PointField) => ({
@@ -88,7 +83,6 @@
     ),
   }),
   relationship: (field: RelationshipField) => {
->>>>>>> f2451d03
     if (Array.isArray(field.relationTo)) {
       return {
         type: new GraphQLInputObjectType({
@@ -134,10 +128,6 @@
     type: withOperators(
       field,
       parentName,
-<<<<<<< HEAD
-      [...operators.equality, ...operators.contains, ...operators.element_contains, ...operators.element_equality],
-=======
->>>>>>> f2451d03
     ),
   }),
   array: (field: ArrayField) => recursivelyBuildNestedPaths(parentName, field),
