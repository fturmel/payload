--- conflicted
+++ resolved
@@ -143,10 +143,7 @@
       >
         <div
           className={`${baseClass}__wrap`}
-<<<<<<< HEAD
-=======
           ref={intersectionRef}
->>>>>>> 47ac86b4
         >
           <div
             className={`${baseClass}__scroll`}
