--- conflicted
+++ resolved
@@ -21,11 +21,7 @@
       width,
       placeholder,
       rows,
-<<<<<<< HEAD
-=======
-      condition,
       description,
->>>>>>> 8f90caeb
     } = {},
     label,
     minLength,
