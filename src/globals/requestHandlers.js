import httpStatus from 'http-status';
import { findOne } from '../mongoose/resolvers';
<<<<<<< HEAD
import { createAutopopulateOptions } from '../mongoose/createAutopopulateOptions';
import { NotFound } from '../errors';
=======
>>>>>>> b737d208

export const upsert = (req, res) => {
  if (!req.model.schema.tree[req.params.slug]) {
    res.status(httpStatus.NOT_FOUND).json(new NotFound());
    return;
  }

  req.model.findOne({}, (findErr, doc) => {
    let global = {};
    if (!doc) {
      if (req.params.slug) {
        global[req.params.slug] = req.body;
      } else {
        global = req.body;
      }

      return req.model.create(global, (createErr, result) => {
        if (createErr) return res.status(httpStatus.INTERNAL_SERVER_ERROR).json({ error: createErr });

        return res.status(httpStatus.CREATED)
          .json({
            message: 'success',
            result: result.toJSON({ virtuals: true }),
          });
      });
    }

    if (!doc[req.params.slug]) {
      Object.assign(doc[req.params.slug], {});
    }

    Object.assign(doc[req.params.slug], req.body);

    return doc.save((err) => {
      if (err) return res.status(httpStatus.INTERNAL_SERVER_ERROR).json({ error: err });

      return res.json({
        message: 'success',
        result: doc.toJSON({ virtuals: true }),
      });
    });
  });
};

export const fetch = (req, res) => {
  const query = {
    Model: req.model,
    locale: req.locale,
    fallback: req.query['fallback-locale'],
    depth: req.query.depth,
  };

  findOne(query)
    .then((doc) => {
      const globals = { ...doc };
<<<<<<< HEAD
      // eslint-disable-next-line no-underscore-dangle
      delete globals._id;
      delete globals.id;
      // eslint-disable-next-line no-underscore-dangle
      delete globals.__v;
=======
>>>>>>> b737d208

      if (globals[req.params.key]) {
        return res.json(globals[req.params.key]);
      } if (req.params.key) {
        return res.status(httpStatus.NOT_FOUND).json(new NotFound());
      }
      return res.json(globals);
    })
    .catch(err => res.status(httpStatus.INTERNAL_SERVER_ERROR).json({ error: err }));
};<|MERGE_RESOLUTION|>--- conflicted
+++ resolved
@@ -1,10 +1,6 @@
 import httpStatus from 'http-status';
 import { findOne } from '../mongoose/resolvers';
-<<<<<<< HEAD
-import { createAutopopulateOptions } from '../mongoose/createAutopopulateOptions';
 import { NotFound } from '../errors';
-=======
->>>>>>> b737d208
 
 export const upsert = (req, res) => {
   if (!req.model.schema.tree[req.params.slug]) {
@@ -60,14 +56,6 @@
   findOne(query)
     .then((doc) => {
       const globals = { ...doc };
-<<<<<<< HEAD
-      // eslint-disable-next-line no-underscore-dangle
-      delete globals._id;
-      delete globals.id;
-      // eslint-disable-next-line no-underscore-dangle
-      delete globals.__v;
-=======
->>>>>>> b737d208
 
       if (globals[req.params.key]) {
         return res.json(globals[req.params.key]);
